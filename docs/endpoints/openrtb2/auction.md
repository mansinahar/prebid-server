--- conflicted
+++ resolved
@@ -343,7 +343,6 @@
 
 These fields will be forwarded to each Bidder, so they can decide how to process them.
 
-<<<<<<< HEAD
 #### Interstitial support
 Additional support for interstitials is enabled through the addition of two fields to the request:
 device.ext.prebid.interstitial.minwidthperc and device.ext.interstial.minheightperc
@@ -380,14 +379,14 @@
 
 PBS receiving a request for an interstitial imp and these parameters set, it will rewrite the format object within the interstitial imp. If the format array's first object is a size, PBS will take it as the max size for the interstitial. If that size is 1x1, it will look up the device's size and use that as the max size. If the format is not present, it will also use the device size as the max size. (1x1 support so that you don't have to omit the format object to use the device size)
 PBS with interstitial support will come preconfigured with a list of common ad sizes. Preferentially organized by weighing the larger and more common sizes first. But no guarantees to the ordering will be made. PBS will generate a new format list for the interstitial imp by traversing this list and picking the first 10 sizes that fall within the imp's max size and minimum percentage size. There will be no attempt to favor aspect ratios closer to the original size's aspect ratio. The limit of 10 is enforced to ensure we don't overload bidders with an overlong list. All the interstitial parameters will still be passed to the bidders, so they may recognize them and use their own size matching algorithms if they prefer.
-=======
+
 ### OpenRTB Ambiguities
 
 This section describes the ways in which Prebid Server **implements** OpenRTB spec ambiguous parts.
 
 - `request.cur`: If `request.cur` is not specified in the bid request, Prebid Server will consider it as being `USD` whereas OpenRTB spec doesn't mention any default currency for bid request.
 ```request.cur: ['USD'] // Default value if not set```
->>>>>>> 2d958dbe
+
 
 ### OpenRTB Differences
 
